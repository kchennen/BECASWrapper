--- conflicted
+++ resolved
@@ -5,9 +5,7 @@
 import numpy as np
 import time
 import commands
-import subprocess
 import matplotlib as mpl
-import scipy.io.matlab as spio
 
 import scipy.io.matlab as spio
 
@@ -115,12 +113,11 @@
           | s dm x_cg y_cg ri_x ri_y pitch x_e y_e K_11 K_12 K_13 K_14 K_15 K_16 K_22
           | K_23 K_24 K_25 K_26 K_33 K_34 K_35 K_36 K_44 K_45 K_46 K_55 K_56 K_66
     csprops: array
-<<<<<<< HEAD
         contains the values according to the keys as stored in BECAS csprops dict, size (19):
         ShearX ShearY ElasticX ElasticY MassTotal MassX MassY Ixx Iyy Ixy AreaX 
         AreaY Axx Ayy Axy AreaTotal MassPerMaterial AlphaPrincipleAxis_Ref 
         AlphaPrincipleAxis_ElasticCenter
-=======
+    csprops: array
         contains the values according to the keys as stored in BECAS csprops dict, size (18):
         ShearX ShearY ElasticX ElasticY MassTotal MassX MassY Ixx Iyy Ixy AreaX 
         AreaY Axx Ayy Axy AreaTotal AlphaPrincipleAxis_Ref 
@@ -137,7 +134,6 @@
           | size(6,6):
           | M_11 M_12 M_13 M_14 M_15 M_16 M_22 M_23 M_24 M_25 M_26 M_33 M_34 M_35 M_36 
           | M_44 M_45 M_46 M_55 M_56 M_66
->>>>>>> 63c984ef
     stress: array
         stresses in each node
     strain: array
@@ -156,7 +152,6 @@
         self.dry_run = False
         self.exec_mode = 'octave'
         self.analysis_mode = 'stiffness'
-        self.debug_mode = False
         self.utils_rst_filebase = 'becas_utils'
         self.path_becas = os.path.join(os.environ['BECAS_BASEDIR'], 'src', 'matlab')
         self.timeout = 180.
@@ -188,13 +183,12 @@
         self.cs_props[0] = spanpos
         
         self.csprops = np.array([])
-<<<<<<< HEAD
-=======
+        
+        self.csprops = np.array([])
         self.masspermaterial = np.array([])
         
         self.k_matrix = np.array([])
         self.m_matrix = np.array([])
->>>>>>> 63c984ef
 
         self.stress = np.array([])
         self.strain = np.array([])
@@ -257,16 +251,10 @@
 
         if not self.dry_run:
             if self.exec_mode == 'octave':
-                if self.debug_mode:
-                    out = subprocess.call(["octave", "becas_section.m"])
-                else:
-                    out = commands.getoutput('octave becas_section.m')
+                out = commands.getoutput('octave becas_section.m')
 
             elif self.exec_mode == 'matlab':
-                if self.debug_mode:
-                    out = subprocess.call(["matlab", "-nosplash", "-nodesktop", "-nojvm", "-r", "becas_section"])
-                else:
-                    out = commands.getoutput('matlab -nosplash -nodesktop -nojvm -r %s' % 'becas_section')
+                out = commands.getoutput('matlab -nosplash -nodesktop -nojvm -r %s' % 'becas_section')
             # print out
             # self._logger.info(out)
 
@@ -291,8 +279,6 @@
             
         self.get_out_vars()
 
-        self.get_out_vars()
-
     def add_utils(self, out_str):
 
         out_str.append('[ utils ] = BECAS_Utils( options );\n')
@@ -317,11 +303,7 @@
         out_str.append("OutputFilename='%s'; \n" % 'BECAS2HAWC2.out')
         out_str.append("utils.hawc2_flag=%s ;\n" % str(not self.hawc2_FPM).lower())
         out_str.append('BECAS_Becas2Hawc2(OutputFilename,RadialPosition,constitutive,csprops,utils)\n')
-        
-        if self.exec_mode == 'octave':
-            out_str.append("save('-v7', '%s', 'utils', 'solutions', 'csprops', 'constitutive')\n" % self.utils_rst_filename)
-        else:
-            out_str.append("save('%s', 'utils', 'solutions', 'csprops', 'constitutive')\n" % self.utils_rst_filename)
+        out_str.append("save('%s', 'utils', 'solutions', 'csprops')\n" % self.utils_rst_filename)
 
         return out_str
 
@@ -402,27 +384,6 @@
             self.csprops = np.append(self.csprops,v)
         
         
-
-    def get_out_vars(self):
-        """
-        Obtain all BECAS output variables and store into arrays
-        """
-        rst = spio.loadmat(self.utils_rst_filename, squeeze_me=True)
-        # iterate over structured numpy array
-        strc = rst['csprops']
-        for k in strc.dtype.names:
-            if k == 'MassPerMaterial':
-                # skipped because array needs to be flat
-                pass
-            else:
-                v = strc[k]
-                self.csprops = np.append(self.csprops,v)
-        self.masspermaterial = rst['csprops']['MassPerMaterial']
-        
-        matmatrix = spio.loadmat(self.utils_rst_filename, squeeze_me=True, struct_as_record=False)  
-        self.k_matrix = matmatrix['constitutive'].Ks
-        self.m_matrix = matmatrix['constitutive'].Ms
-         
 
     def execute_oct2py(self):
         """
